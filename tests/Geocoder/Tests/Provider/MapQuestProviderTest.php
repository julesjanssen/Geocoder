<?php

namespace Geocoder\Tests\Provider;

use Geocoder\Tests\TestCase;
use Geocoder\Provider\MapQuestProvider;

/**
 * @author William Durand <william.durand1@gmail.com>
 */
class MapQuestProviderTest extends TestCase
{
<<<<<<< HEAD
    public function testGetName()
    {
        $provider = new MapQuestProvider($this->getMock('\Geocoder\HttpAdapter\HttpAdapterInterface'), null);
        $this->assertEquals('map_quest', $provider->getName());
    }
    
=======
    /**
     * @expectedException Geocoder\Exception\NoResultException
     * @expectedExceptionMessage Could not find results for given query: http://open.mapquestapi.com/geocoding/v1/address?location=foobar&outFormat=json&maxResults=1&thumbMaps=fals
     */
>>>>>>> b72567eb
    public function testGetGeocodedData()
    {
        $provider = new MapQuestProvider($this->getMockAdapter());
        $provider->getGeocodedData('foobar');
    }

    public function testGetGeocodedDataWithRealAddress()
    {
        $provider = new MapQuestProvider(new \Geocoder\HttpAdapter\CurlHttpAdapter());
        $result   = $provider->getGeocodedData('10 avenue Gambetta, Paris, France');

        $this->assertEquals(48.866205, $result['latitude'], '', 0.01);
        $this->assertEquals(2.399611, $result['longitude'], '', 0.01);
        $this->assertNull($result['bounds']);
        $this->assertNull($result['streetNumber']);
        $this->assertEquals('Avenue Gambetta', $result['streetName']);
        $this->assertEmpty($result['zipcode']);
        $this->assertEquals('Paris', $result['city']);
        $this->assertEmpty($result['county']);
        $this->assertEquals('Île-de-France', $result['region']);
        $this->assertEquals('France', $result['country']);

        $this->assertNull($result['countryCode']);
        $this->assertNull($result['timezone']);
    }

    /**
     * @expectedException \Geocoder\Exception\NoResultException
     * @expectedExceptionMessage Could not find results for given query: http://open.mapquestapi.com/geocoding/v1/reverse?lat=1.000000&lng=2.000000
     */
    public function testGetReversedData()
    {
        $provider = new MapQuestProvider($this->getMockAdapter());
        $result   = $provider->getReversedData(array(1, 2));

        $this->assertNull($result['latitude']);
        $this->assertNull($result['longitude']);
        $this->assertNull($result['bounds']);
        $this->assertNull($result['streetNumber']);
        $this->assertNull($result['streetName']);
        $this->assertNull($result['city']);
        $this->assertNull($result['zipcode']);
        $this->assertNull($result['county']);
        $this->assertNull($result['region']);
        $this->assertNull($result['country']);
        $this->assertNull($result['countryCode']);
        $this->assertNull($result['timezone']);
    }

    public function testGetReversedDataWithRealCoordinates()
    {
        $provider = new MapQuestProvider(new \Geocoder\HttpAdapter\CurlHttpAdapter());
        $result   = $provider->getReversedData(array(54.0484068, -2.7990345));

        $this->assertEquals(54.0484068, $result['latitude'], '', 0.001);
        $this->assertEquals(-2.7990345, $result['longitude'], '', 0.001);
        $this->assertNull($result['bounds']);
        $this->assertNull($result['streetNumber']);
        $this->assertEmpty($result['streetName']);
        $this->assertEquals('LA1 1LZ', $result['zipcode']);
        $this->assertEquals('Lancaster', $result['city']);
        $this->assertEquals('Lancashire', $result['county']);
        $this->assertEquals('England', $result['region']);
        $this->assertEquals('United Kingdom', $result['country']);

        $this->assertNull($result['countryCode']);
        $this->assertNull($result['timezone']);
    }

    public function testGetGeocodedDataWithCity()
    {
        $provider = new MapQuestProvider(new \Geocoder\HttpAdapter\CurlHttpAdapter());
        $result   = $provider->getGeocodedData('Hannover');

        $this->assertNull($result['zipcode']);
        $this->assertNull($result['timezone']);
    }

    /**
     * @expectedException Geocoder\Exception\NoResultException
     * @expectedExceptionMessage Could not find results for given query: http://open.mapquestapi.com/geocoding/v1/address?location=Kalbacher+Hauptstra%C3%9Fe+10%2C+60437+Frankfurt%2C+Germany&outFormat=json&maxResults=1&thumbMaps=false
     */
    public function testGetGeocodedDataWithCityDistrict()
    {
        $provider = new MapQuestProvider(new \Geocoder\HttpAdapter\CurlHttpAdapter());
        $provider->getGeocodedData('Kalbacher Hauptstraße 10, 60437 Frankfurt, Germany');
    }

    /**
     * @expectedException \Geocoder\Exception\UnsupportedException
     * @expectedExceptionMessage The MapQuestProvider does not support IP addresses.
     */
    public function testGetGeocodedDataWithLocalhostIPv4()
    {
        $provider = new MapQuestProvider($this->getMockAdapter($this->never()));
        $provider->getGeocodedData('127.0.0.1');
    }

    /**
     * @expectedException \Geocoder\Exception\UnsupportedException
     * @expectedExceptionMessage The MapQuestProvider does not support IP addresses.
     */
    public function testGetGeocodedDataWithLocalhostIPv6()
    {
        $provider = new MapQuestProvider($this->getMockAdapter($this->never()));
        $provider->getGeocodedData('::1');
    }

    /**
     * @expectedException \Geocoder\Exception\UnsupportedException
     * @expectedExceptionMessage The MapQuestProvider does not support IP addresses.
     */
    public function testGetGeocodedDataWithRealIPv4()
    {
        $provider = new MapQuestProvider(new \Geocoder\HttpAdapter\CurlHttpAdapter());
        $provider->getGeocodedData('74.200.247.59');
    }

    /**
     * @expectedException \Geocoder\Exception\UnsupportedException
     * @expectedExceptionMessage The MapQuestProvider does not support IP addresses.
     */
    public function testGetGeocodedDataWithRealIPv6()
    {
        $provider = new MapQuestProvider(new \Geocoder\HttpAdapter\CurlHttpAdapter());
        $provider->getGeocodedData('::ffff:74.200.247.59');
    }
}<|MERGE_RESOLUTION|>--- conflicted
+++ resolved
@@ -10,19 +10,16 @@
  */
 class MapQuestProviderTest extends TestCase
 {
-<<<<<<< HEAD
     public function testGetName()
     {
         $provider = new MapQuestProvider($this->getMock('\Geocoder\HttpAdapter\HttpAdapterInterface'), null);
         $this->assertEquals('map_quest', $provider->getName());
     }
     
-=======
     /**
      * @expectedException Geocoder\Exception\NoResultException
      * @expectedExceptionMessage Could not find results for given query: http://open.mapquestapi.com/geocoding/v1/address?location=foobar&outFormat=json&maxResults=1&thumbMaps=fals
      */
->>>>>>> b72567eb
     public function testGetGeocodedData()
     {
         $provider = new MapQuestProvider($this->getMockAdapter());
