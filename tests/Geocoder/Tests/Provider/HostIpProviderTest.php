<?php

namespace Geocoder\Tests\Provider;

use Geocoder\Tests\TestCase;
use Geocoder\Provider\HostIpProvider;

class HostIpProviderTest extends TestCase
{
<<<<<<< HEAD
    public function testGetName()
    {
        $provider = new HostIpProvider($this->getMock('\Geocoder\HttpAdapter\HttpAdapterInterface'), null);
        $this->assertEquals('host_ip', $provider->getName());
    }
    
=======
    /**
     * @expectedException \Geocoder\Exception\UnsupportedException
     * @expectedExceptionMessage The HostIpProvider does not support Street addresses.
     */
>>>>>>> b72567eb
    public function testGetGeocodedDataWithNull()
    {
        $provider = new HostIpProvider($this->getMockAdapter($this->never()));
        $provider->getGeocodedData(null);
    }

    /**
     * @expectedException \Geocoder\Exception\UnsupportedException
     * @expectedExceptionMessage The HostIpProvider does not support Street addresses.
     */
    public function testGetGeocodedDataWithEmpty()
    {
        $provider = new HostIpProvider($this->getMockAdapter($this->never()));
        $provider->getGeocodedData('');
    }

    /**
     * @expectedException \Geocoder\Exception\UnsupportedException
     * @expectedExceptionMessage The HostIpProvider does not support Street addresses.
     */
    public function testGetGeocodedDataWithAddress()
    {
        $provider = new HostIpProvider($this->getMockAdapter($this->never()));
        $provider->getGeocodedData('10 avenue Gambetta, Paris, France');
    }

    public function testGetGeocodedDataWithLocalhostIPv4()
    {
        $provider = new HostIpProvider($this->getMockAdapter($this->never()));
        $result = $provider->getGeocodedData('127.0.0.1');

        $this->assertArrayNotHasKey('latitude', $result);
        $this->assertArrayNotHasKey('longitude', $result);
        $this->assertArrayNotHasKey('zipcode', $result);
        $this->assertArrayNotHasKey('timezone', $result);

        $this->assertEquals('localhost', $result['city']);
        $this->assertEquals('localhost', $result['region']);
        $this->assertEquals('localhost', $result['county']);
        $this->assertEquals('localhost', $result['country']);
    }

    public function testGetGeocodedDataWithLocalhostIPv6()
    {
        $provider = new HostIpProvider($this->getMockAdapter($this->never()));
        $result = $provider->getGeocodedData('::1');

        $this->assertArrayNotHasKey('latitude', $result);
        $this->assertArrayNotHasKey('longitude', $result);
        $this->assertArrayNotHasKey('zipcode', $result);
        $this->assertArrayNotHasKey('timezone', $result);

        $this->assertEquals('localhost', $result['city']);
        $this->assertEquals('localhost', $result['region']);
        $this->assertEquals('localhost', $result['county']);
        $this->assertEquals('localhost', $result['country']);
    }

    public function testGetGeocodedDataWithRealIPv4()
    {
        $provider = new HostIpProvider(new \Geocoder\HttpAdapter\CurlHttpAdapter());
        $result = $provider->getGeocodedData('88.188.221.14');

        $this->assertEquals(45.5333, $result['latitude'], '', 0.0001);
        $this->assertEquals(2.6167, $result['longitude'], '', 0.0001);
        $this->assertArrayNotHasKey('zipcode', $result);
        $this->assertEquals('Aulnat', $result['city']);
        $this->assertArrayNotHasKey('region', $result);
        $this->assertEquals('FRANCE', $result['country']);
        $this->assertEquals('FR', $result['countryCode']);
    }

    /**
     * @expectedException \Geocoder\Exception\UnsupportedException
     * @expectedExceptionMessage The HostIpProvider does not support IPv6 addresses.
     */
    public function testGetGeocodedDataWithRealIPv6()
    {
        $provider = new HostIpProvider(new \Geocoder\HttpAdapter\CurlHttpAdapter());
        $result = $provider->getGeocodedData('::ffff:88.188.221.14');
    }

    /**
     * @expectedException \Geocoder\Exception\UnsupportedException
     * @expectedExceptionMessage The HostIpProvider is not able to do reverse geocoding.
     */
    public function testGetReverseData()
    {
        $provider = new HostIpProvider($this->getMockAdapter($this->never()));
        $provider->getReversedData(array(1, 2));
    }

    public function testGetGeocodedDataWithAnotherIp()
    {
        $provider = new HostIpProvider(new \Geocoder\HttpAdapter\CurlHttpAdapter());
        $result = $provider->getGeocodedData('33.33.33.22');

        $this->assertNull($result['latitude']);
        $this->assertNull($result['longitude']);
    }
}<|MERGE_RESOLUTION|>--- conflicted
+++ resolved
@@ -7,19 +7,16 @@
 
 class HostIpProviderTest extends TestCase
 {
-<<<<<<< HEAD
     public function testGetName()
     {
         $provider = new HostIpProvider($this->getMock('\Geocoder\HttpAdapter\HttpAdapterInterface'), null);
         $this->assertEquals('host_ip', $provider->getName());
     }
     
-=======
     /**
      * @expectedException \Geocoder\Exception\UnsupportedException
      * @expectedExceptionMessage The HostIpProvider does not support Street addresses.
      */
->>>>>>> b72567eb
     public function testGetGeocodedDataWithNull()
     {
         $provider = new HostIpProvider($this->getMockAdapter($this->never()));
